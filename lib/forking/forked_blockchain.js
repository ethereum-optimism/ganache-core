--- conflicted
+++ resolved
@@ -860,7 +860,6 @@
   });
 };
 
-<<<<<<< HEAD
 ForkedBlockchain.prototype.getQueuedNonce = function(address, callback) {
   var nonce = null;
   var addressBuffer = to.buffer(address);
@@ -959,13 +958,12 @@
       );
     });
   });
-=======
+
 ForkedBlockchain.prototype.close = function(callback) {
   if (this.fork.disconnect) {
     this.fork.disconnect();
   }
   BlockchainDouble.prototype.close.call(this, callback);
->>>>>>> b6761e6a
 };
 
 module.exports = ForkedBlockchain;