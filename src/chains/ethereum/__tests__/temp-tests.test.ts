import assert from "assert";
<<<<<<< HEAD
import {Quantity} from "@ganache/utils/src/things/json-rpc";
=======
import {Quantity} from "@ganache/utils";
import {ProviderOptions} from "@ganache/options";
>>>>>>> 3b172dd8
import getProvider from "./helpers/getProvider";
import compile from "./helpers/compile";
import { join } from "path";
import EthereumOptions from "@ganache/options/src/chains/ethereum";

/**
 * test in here are playground tests or just tests that are in the original
 * ganache-core but have yet been properly ported over yet.
 */

describe("Random tests that are temporary!", () => {
  const expectedAddress = "0x604a95c9165bc95ae016a5299dd7d400dddbea9a";
  const mnemonic = "into trim cross then helmet popular suit hammer cart shrug oval student";

  it("should respect the BIP99 mnemonic", async () => {
    const options = {mnemonic};
    const p = await getProvider(options);
    const accounts = await p.send("eth_accounts");

    assert.strictEqual(accounts[0], expectedAddress);
  });

  it("eth_sendTransaction", async () => {
    const options = {mnemonic};
    const p = await getProvider(options);
    const accounts = await p.send("eth_accounts");
    const balance1_1 = await p.send("eth_getBalance", [accounts[1]]);
    await p.send("eth_subscribe", ["newHeads"]);
    await p.send("eth_sendTransaction", [
      {
        from: accounts[0],
        to: accounts[1],
        value: 1
      }
    ]);
    await p.once("message");

    const balance1_2 = await p.send("eth_getBalance", [accounts[1]]);
    assert.strictEqual(parseInt(balance1_1) + 1, parseInt(balance1_2));
  });

  it("should create its own mnemonic", async () => {
    const p = await getProvider();
    const options = p.getOptions();
    assert.deepStrictEqual(typeof options.mnemonic, "string");
  });

  it("shouldn't allow initialization without accounts", async () => {
    const options: EthereumOptions = {total_accounts: 0};
    await assert.rejects(getProvider(options), {
      message: "Cannot initialize chain: either options.accounts or options.total_accounts must be specified"
    });

    options.accounts = [];
    await assert.rejects(getProvider(options), {
      message: "Cannot initialize chain: either options.accounts or options.total_accounts must be specified"
    });
  });

  it("sets up accounts", async () => {
    const privateKey = Buffer.from("4646464646464646464646464646464646464646464646464646464646464646", "hex");
    const p = await getProvider({
      accounts: [{balance: "0x123", secretKey: "0x" + privateKey.toString("hex")}, {balance: "0x456"}]
    });
    const accounts = await p.send("eth_accounts");
    assert.strictEqual(accounts.length, 2);
  });

  it("sets errors when unlocked_accounts index is too high", async () => {
    await assert.rejects(getProvider({unlocked_accounts: [99]}), {
      message: "Account at index 99 not found. Max index available is 9."
    });
  });

  it("sets errors when unlocked_accounts index is a (big) bigint", async () => {
    const bigNumber = BigInt(Number.MAX_SAFE_INTEGER) + 1n;
    await assert.rejects(
      getProvider({
        unlocked_accounts: [bigNumber.toString()]
      }),
      {
        message: `Invalid value in unlocked_accounts: ${bigNumber}`
      }
    );
  });

  it("unlocks accounts via unlock_accounts (both string and numbered numbers)", async () => {
    const p = await getProvider({
      locked: true,
      unlocked_accounts: ["0", 1]
    });

    const accounts = await p.send("eth_accounts");
    const balance1_1 = await p.send("eth_getBalance", [accounts[1]]);
    const badSend = async () => {
      return p.send("eth_sendTransaction", [
        {
          from: accounts[2],
          to: accounts[1],
          value: 123
        }
      ]);
    };
    await assert.rejects(badSend, "Error: authentication needed: password or unlock");

    await p.send("eth_subscribe", ["newHeads"]);
    await p.send("eth_sendTransaction", [
      {
        from: accounts[0],
        to: accounts[1],
        value: 123
      }
    ]);

    await p.once("message");

    const balance1_2 = await p.send("eth_getBalance", [accounts[1]]);
    assert.strictEqual(BigInt(balance1_1) + 123n, BigInt(balance1_2));

    const balance0_1 = await p.send("eth_getBalance", [accounts[0]]);

    await p.send("eth_sendTransaction", [
      {
        from: accounts[1],
        to: accounts[0],
        value: 123
      }
    ]);

    await p.once("message");

    const balance0_2 = await p.send("eth_getBalance", [accounts[0]]);
    assert.strictEqual(BigInt(balance0_1) + 123n, BigInt(balance0_2));
  });

  it("deploys contracts", async () => {
    const contract = compile(join(__dirname, "./contracts/HelloWorld.sol"));

    const p = await getProvider({
      defaultTransactionGasLimit: Quantity.from(6721975)
    });
    const accounts = await p.send("eth_accounts");
    const from = accounts[3];

    await p.send("eth_subscribe", ["newHeads"]);

    const transactionHash = await p.send("eth_sendTransaction", [
      {
        from,
        data: contract.code
      }
    ]);

    await p.once("message");

    const receipt = await p.send("eth_getTransactionReceipt", [transactionHash]);
    assert.strictEqual(receipt.blockNumber, "0x1");

    const to = receipt.contractAddress;
    const methods = contract.contract.evm.methodIdentifiers;
    
    const value = await p.send("eth_call", [
      {from, to, data: "0x" + methods["value()"]}
    ]);

    const x5 = "0x0000000000000000000000000000000000000000000000000000000000000005";
    assert.strictEqual(value, x5);

    const constVal = await p.send("eth_call", [
      {from, to, data: "0x" + methods["getConstVal()"]}
    ]);

    const x123 = "0x000000000000000000000000000000000000000000000000000000000000007b";
    assert.strictEqual(constVal, x123);

    const storage = await p.send("eth_getStorageAt", [receipt.contractAddress, 0, receipt.blockNumber]);
    assert.strictEqual(storage, "0x05");

    const raw25 = "0000000000000000000000000000000000000000000000000000000000000019";
    const x25 = "0x" + raw25;
    const hash = await p.send("eth_sendTransaction", [
      {from, to, data: "0x" + methods["setValue(uint256)"] + raw25}
    ]);
    await p.once("message");
    const txReceipt = await p.send("eth_getTransactionReceipt", [hash]);
    assert.strictEqual(txReceipt.blockNumber, "0x2");

    const getValueAgain = await p.send("eth_call", [
      {from, to, data: "0x" + methods["value()"]}
    ]);

    assert.strictEqual(getValueAgain, x25);

    const storage2 = await p.send("eth_getStorageAt", [receipt.contractAddress, 0, txReceipt.blockNumber]);
    assert.strictEqual(storage2, "0x19");
  });

  it("transfers value", async () => {
    const p = await getProvider({gasPrice: Quantity.from(0)});
    const accounts = await p.send("eth_accounts");
    const ONE_ETHER = 1000000000000000000n;
    const startingBalance = 100n * ONE_ETHER;
    await p.send("eth_subscribe", ["newHeads"]);
    await p.send("eth_sendTransaction", [
      {
        from: accounts[1],
        to: accounts[2],
        value: ONE_ETHER
      }
    ]);
    await p.once("message");

    const balances = (await Promise.all([
      p.send("eth_getBalance", [accounts[1]]),
      p.send("eth_getBalance", [accounts[2]])
    ])).map(BigInt);
    assert.strictEqual(balances[0], startingBalance - ONE_ETHER);
    assert.strictEqual(balances[1], startingBalance + ONE_ETHER);
  });

  it("runs eth_call", async () => {
    const privateKey = Buffer.from("4646464646464646464646464646464646464646464646464646464646464646", "hex");
    const p = await getProvider({
      accounts: [{balance: "0x123", secretKey: "0x" + privateKey.toString("hex")}, {balance: "0x456"}]
    });
    const accounts = await p.send("eth_accounts");
    const result = await p.send("eth_call", [{from: accounts[0], to: accounts[0], value: "0x1"}]);
    assert(result, "0x");
  });
});<|MERGE_RESOLUTION|>--- conflicted
+++ resolved
@@ -1,10 +1,5 @@
 import assert from "assert";
-<<<<<<< HEAD
-import {Quantity} from "@ganache/utils/src/things/json-rpc";
-=======
 import {Quantity} from "@ganache/utils";
-import {ProviderOptions} from "@ganache/options";
->>>>>>> 3b172dd8
 import getProvider from "./helpers/getProvider";
 import compile from "./helpers/compile";
 import { join } from "path";
