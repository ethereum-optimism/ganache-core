--- conflicted
+++ resolved
@@ -32,12 +32,8 @@
   "dependencies": {
     "@ganache/options": "^2.2.1",
     "@ganache/utils": "^2.2.1",
-<<<<<<< HEAD
-    "cross-env": "^7.0.2",
-=======
     "@types/keccak": "3.0.1",
     "eth-sig-util": "^2.5.3",
->>>>>>> b4b3a6bf
     "ethereumjs-vm": "4.2.0",
     "keccak": "3.0.0",
     "levelup": "4.4.0",
