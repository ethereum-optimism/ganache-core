import Emittery from "emittery";
import EthereumApi from "./api";
import {JsonRpcTypes, types, utils} from "@ganache/utils";
import Provider from "./provider";
import {RecognizedString, WebSocket, HttpRequest} from "uWebSockets.js";
<<<<<<< HEAD
import PromiEvent from "@ganache/utils/src/things/promievent";
import {EthereumOptions} from "@ganache/options";
=======
import { PromiEvent } from "@ganache/utils";
>>>>>>> 3b172dd8

function isHttp(connection: HttpRequest | WebSocket): connection is HttpRequest {
  return connection.constructor.name === "uWS.HttpRequest"
}

export type EthereumProvider = Provider;
export const EthereumProvider = Provider;

export class EthereumConnector extends Emittery.Typed<undefined, "ready" | "close">
  implements types.Connector<EthereumApi, JsonRpcTypes.Request<EthereumApi>> {

  #provider: Provider;
  
  get provider() {
    return this.#provider;
  }

  constructor(providerOptions: EthereumOptions = null, executor: utils.Executor) {
    super();



    const provider = this.#provider = new EthereumProvider(providerOptions, executor);
    provider.on("connect", () => {
      // tell the consumer (like a `ganache-core` server/connector) everything is ready
      this.emit("ready");
    });
  }

  parse(message: Buffer) {
    return JSON.parse(message) as JsonRpcTypes.Request<EthereumApi>;
  }

  handle(payload: JsonRpcTypes.Request<EthereumApi>, connection: HttpRequest | WebSocket): PromiEvent<any> {
    const method = payload.method;
    if (method === "eth_subscribe") {
      if (isHttp(connection)) {
        const error = JsonRpcTypes.Error(payload.id, "-32000", "notifications not supported");
        return new PromiEvent((_, reject) => void reject(error));
      } else {
        return this.#provider.request({method: "eth_subscribe", params: payload.params as Parameters<EthereumApi["eth_subscribe"]>});
      }
    }
    return new PromiEvent((resolve) => {
      this.#provider.send(method, payload.params as Parameters<EthereumApi[typeof method]>).then(resolve);
    });
  }

  format(result: any, payload: JsonRpcTypes.Request<EthereumApi>): RecognizedString {
    const json = JsonRpcTypes.Response(payload.id, result);
    return JSON.stringify(json);
  }

  close(){
    return this.#provider.disconnect();
  }
}<|MERGE_RESOLUTION|>--- conflicted
+++ resolved
@@ -3,12 +3,8 @@
 import {JsonRpcTypes, types, utils} from "@ganache/utils";
 import Provider from "./provider";
 import {RecognizedString, WebSocket, HttpRequest} from "uWebSockets.js";
-<<<<<<< HEAD
-import PromiEvent from "@ganache/utils/src/things/promievent";
+import { PromiEvent } from "@ganache/utils";
 import {EthereumOptions} from "@ganache/options";
-=======
-import { PromiEvent } from "@ganache/utils";
->>>>>>> 3b172dd8
 
 function isHttp(connection: HttpRequest | WebSocket): connection is HttpRequest {
   return connection.constructor.name === "uWS.HttpRequest"
